[package]
name = "sr-primitives"
version = "2.0.0"
authors = ["Parity Technologies <admin@parity.io>"]
edition = "2018"

[dependencies]
serde = { version = "1.0.101", optional = true, features = ["derive"] }
codec = { package = "parity-scale-codec", version = "1.0.0", default-features = false, features = ["derive"] }
primitives = { package = "substrate-primitives",  path = "../primitives", default-features = false }
app-crypto = { package = "substrate-application-crypto",  path = "../application-crypto", default-features = false }
arithmetic = { package = "sr-arithmetic",  path = "../sr-arithmetic", default-features = false }
rstd = { package = "sr-std", path = "../sr-std", default-features = false }
runtime_io = { package = "sr-io", path = "../sr-io", default-features = false }
log = { version = "0.4.8", optional = true }
paste = "0.1.6"
rand = { version = "0.7.2", optional = true }
impl-trait-for-tuples = "0.1.2"

[dev-dependencies]
serde_json = "1.0.41"
rand = "0.7.2"
substrate-offchain = { path = "../offchain" }

[features]
bench = []
default = ["std"]
std = [
<<<<<<< HEAD
	"app-crypto/std",
=======
	"serde",
	"log",
	"rstd/std",
	"runtime_io/std",
>>>>>>> b7627c4c
	"codec/std",
	"log",
	"num-traits/std",
	"primitives/std",
<<<<<<< HEAD
=======
	"app-crypto/std",
	"arithmetic/std",
>>>>>>> b7627c4c
	"rand",
	"rstd/std",
	"runtime_io/std",
	"serde",
]<|MERGE_RESOLUTION|>--- conflicted
+++ resolved
@@ -26,23 +26,11 @@
 bench = []
 default = ["std"]
 std = [
-<<<<<<< HEAD
 	"app-crypto/std",
-=======
-	"serde",
-	"log",
-	"rstd/std",
-	"runtime_io/std",
->>>>>>> b7627c4c
+	"arithmetic/std",
 	"codec/std",
 	"log",
-	"num-traits/std",
 	"primitives/std",
-<<<<<<< HEAD
-=======
-	"app-crypto/std",
-	"arithmetic/std",
->>>>>>> b7627c4c
 	"rand",
 	"rstd/std",
 	"runtime_io/std",
