// Copyright 2017-2019 Parity Technologies (UK) Ltd.
// This file is part of Substrate.

// Substrate is free software: you can redistribute it and/or modify
// it under the terms of the GNU General Public License as published by
// the Free Software Foundation, either version 3 of the License, or
// (at your option) any later version.

// Substrate is distributed in the hope that it will be useful,
// but WITHOUT ANY WARRANTY; without even the implied warranty of
// MERCHANTABILITY or FITNESS FOR A PARTICULAR PURPOSE.  See the
// GNU General Public License for more details.

// You should have received a copy of the GNU General Public License
// along with Substrate.  If not, see <http://www.gnu.org/licenses/>.

//! # Balances Module
//!
//! The Balances module provides functionality for handling accounts and balances.
//!
//! - [`balances::Trait`](./trait.Trait.html)
//! - [`Call`](./enum.Call.html)
//! - [`Module`](./struct.Module.html)
//!
//! ## Overview
//!
//! The Balances module provides functions for:
//!
//! - Getting and setting free balances.
//! - Retrieving total, reserved and unreserved balances.
//! - Repatriating a reserved balance to a beneficiary account that exists.
//! - Transferring a balance between accounts (when not reserved).
//! - Slashing an account balance.
//! - Account creation and removal.
//! - Managing total issuance.
//! - Setting and managing locks.
//!
//! ### Terminology
//!
//! - **Existential Deposit:** The minimum balance required to create or keep an account open. This prevents
//! "dust accounts" from filling storage.
//! - **Total Issuance:** The total number of units in existence in a system.
//! - **Reaping an account:** The act of removing an account by resetting its nonce. Happens after its balance is set
//! to zero.
//! - **Free Balance:** The portion of a balance that is not reserved. The free balance is the only balance that matters
//! for most operations. When this balance falls below the existential deposit, most functionality of the account is
//! removed. When both it and the reserved balance are deleted, then the account is said to be dead.
//! - **Reserved Balance:** Reserved balance still belongs to the account holder, but is suspended. Reserved balance
//! can still be slashed, but only after all the free balance has been slashed. If the reserved balance falls below the
//! existential deposit then it and any related functionality will be deleted. When both it and the free balance are
//! deleted, then the account is said to be dead.
//! - **Imbalance:** A condition when some funds were credited or debited without equal and opposite accounting
//! (i.e. a difference between total issuance and account balances). Functions that result in an imbalance will
//! return an object of the `Imbalance` trait that can be managed within your runtime logic. (If an imbalance is
//! simply dropped, it should automatically maintain any book-keeping such as total issuance.)
//! - **Lock:** A freeze on a specified amount of an account's free balance until a specified block number. Multiple
//! locks always operate over the same funds, so they "overlay" rather than "stack".
//! - **Vesting:** Similar to a lock, this is another, but independent, liquidity restriction that reduces linearly
//! over time.
//!
//! ### Implementations
//!
//! The Balances module provides implementations for the following traits. If these traits provide the functionality
//! that you need, then you can avoid coupling with the Balances module.
//!
//! - [`Currency`](../srml_support/traits/trait.Currency.html): Functions for dealing with a
//! fungible assets system.
//! - [`ReservableCurrency`](../srml_support/traits/trait.ReservableCurrency.html):
//! Functions for dealing with assets that can be reserved from an account.
//! - [`LockableCurrency`](../srml_support/traits/trait.LockableCurrency.html): Functions for
//! dealing with accounts that allow liquidity restrictions.
//! - [`Imbalance`](../srml_support/traits/trait.Imbalance.html): Functions for handling
//! imbalances between total issuance in the system and account balances. Must be used when a function
//! creates new funds (e.g. a reward) or destroys some funds (e.g. a system fee).
//! - [`IsDeadAccount`](../srml_system/trait.IsDeadAccount.html): Determiner to say whether a
//! given account is unused.
//!
//! ## Interface
//!
//! ### Dispatchable Functions
//!
//! - `transfer` - Transfer some liquid free balance to another account.
//! - `set_balance` - Set the balances of a given account. The origin of this call must be root.
//!
//! ### Public Functions
//!
//! - `vesting_balance` - Get the amount that is currently being vested and cannot be transferred out of this account.
//!
//! ## Usage
//!
//! The following examples show how to use the Balances module in your custom module.
//!
//! ### Examples from the SRML
//!
//! The Contract module uses the `Currency` trait to handle gas payment, and its types inherit from `Currency`:
//!
//! ```
//! use support::traits::Currency;
//! # pub trait Trait: system::Trait {
//! # 	type Currency: Currency<Self::AccountId>;
//! # }
//!
//! pub type BalanceOf<T> = <<T as Trait>::Currency as Currency<<T as system::Trait>::AccountId>>::Balance;
//! pub type NegativeImbalanceOf<T> = <<T as Trait>::Currency as Currency<<T as system::Trait>::AccountId>>::NegativeImbalance;
//!
//! # fn main() {}
//! ```
//!
//! The Staking module uses the `LockableCurrency` trait to lock a stash account's funds:
//!
//! ```
//! use support::traits::{WithdrawReasons, LockableCurrency};
//! use sr_primitives::traits::Bounded;
//! pub trait Trait: system::Trait {
//! 	type Currency: LockableCurrency<Self::AccountId, Moment=Self::BlockNumber>;
//! }
//! # struct StakingLedger<T: Trait> {
//! # 	stash: <T as system::Trait>::AccountId,
//! # 	total: <<T as Trait>::Currency as support::traits::Currency<<T as system::Trait>::AccountId>>::Balance,
//! # 	phantom: std::marker::PhantomData<T>,
//! # }
//! # const STAKING_ID: [u8; 8] = *b"staking ";
//!
//! fn update_ledger<T: Trait>(
//! 	controller: &T::AccountId,
//! 	ledger: &StakingLedger<T>
//! ) {
//! 	T::Currency::set_lock(
//! 		STAKING_ID,
//! 		&ledger.stash,
//! 		ledger.total,
//! 		T::BlockNumber::max_value(),
//! 		WithdrawReasons::all()
//! 	);
//! 	// <Ledger<T>>::insert(controller, ledger); // Commented out as we don't have access to Staking's storage here.
//! }
//! # fn main() {}
//! ```
//!
//! ## Genesis config
//!
//! The Balances module depends on the [`GenesisConfig`](./struct.GenesisConfig.html).
//!
//! ## Assumptions
//!
//! * Total issued balanced of all accounts should be less than `Trait::Balance::max_value()`.

#![cfg_attr(not(feature = "std"), no_std)]

use rstd::prelude::*;
use rstd::{cmp, result, mem, fmt::Debug};
use codec::{Codec, Encode, Decode};
use support::{
	StorageValue, Parameter, decl_event, decl_storage, decl_module,
	traits::{
		UpdateBalanceOutcome, Currency, OnFreeBalanceZero, OnUnbalanced,
		WithdrawReason, WithdrawReasons, LockIdentifier, LockableCurrency, ExistenceRequirement,
		Imbalance, SignedImbalance, ReservableCurrency, Get,
	},
	dispatch::Result,
};
use sr_primitives::{
<<<<<<< HEAD
	RuntimeDebug,
	transaction_validity::{
		TransactionPriority, ValidTransaction, InvalidTransaction, TransactionValidityError,
		TransactionValidity,
	},
	traits::{
		Zero, SimpleArithmetic, StaticLookup, Member, CheckedAdd, CheckedSub, MaybeSerializeDeserialize,
		Saturating, Bounded, SignedExtension, SaturatedConversion, Convert,
=======
	traits::{
		Zero, SimpleArithmetic, StaticLookup, Member, CheckedAdd, CheckedSub, MaybeSerializeDebug,
		Saturating, Bounded,
>>>>>>> c2761470
	},
	weights::SimpleDispatchInfo,
};
use system::{IsDeadAccount, OnNewAccount, ensure_signed, ensure_root};

mod mock;
mod tests;

pub use self::imbalances::{PositiveImbalance, NegativeImbalance};

pub trait Subtrait<I: Instance = DefaultInstance>: system::Trait {
	/// The balance of an account.
	type Balance: Parameter + Member + SimpleArithmetic + Codec + Default + Copy +
		MaybeSerializeDeserialize + Debug + From<Self::BlockNumber>;

	/// A function that is invoked when the free-balance has fallen below the existential deposit and
	/// has been reduced to zero.
	///
	/// Gives a chance to clean up resources associated with the given account.
	type OnFreeBalanceZero: OnFreeBalanceZero<Self::AccountId>;

	/// Handler for when a new account is created.
	type OnNewAccount: OnNewAccount<Self::AccountId>;

	/// The minimum amount required to keep an account open.
	type ExistentialDeposit: Get<Self::Balance>;

	/// The fee required to make a transfer.
	type TransferFee: Get<Self::Balance>;

	/// The fee required to create an account.
	type CreationFee: Get<Self::Balance>;
}

pub trait Trait<I: Instance = DefaultInstance>: system::Trait {
	/// The balance of an account.
	type Balance: Parameter + Member + SimpleArithmetic + Codec + Default + Copy +
		MaybeSerializeDeserialize + Debug + From<Self::BlockNumber>;

	/// A function that is invoked when the free-balance has fallen below the existential deposit and
	/// has been reduced to zero.
	///
	/// Gives a chance to clean up resources associated with the given account.
	type OnFreeBalanceZero: OnFreeBalanceZero<Self::AccountId>;

	/// Handler for when a new account is created.
	type OnNewAccount: OnNewAccount<Self::AccountId>;

	/// Handler for the unbalanced reduction when taking fees associated with balance
	/// transfer (which may also include account creation).
	type TransferPayment: OnUnbalanced<NegativeImbalance<Self, I>>;

	/// Handler for the unbalanced reduction when removing a dust account.
	type DustRemoval: OnUnbalanced<NegativeImbalance<Self, I>>;

	/// The overarching event type.
	type Event: From<Event<Self, I>> + Into<<Self as system::Trait>::Event>;

	/// The minimum amount required to keep an account open.
	type ExistentialDeposit: Get<Self::Balance>;

	/// The fee required to make a transfer.
	type TransferFee: Get<Self::Balance>;

	/// The fee required to create an account.
	type CreationFee: Get<Self::Balance>;
}

impl<T: Trait<I>, I: Instance> Subtrait<I> for T {
	type Balance = T::Balance;
	type OnFreeBalanceZero = T::OnFreeBalanceZero;
	type OnNewAccount = T::OnNewAccount;
	type ExistentialDeposit = T::ExistentialDeposit;
	type TransferFee = T::TransferFee;
	type CreationFee = T::CreationFee;
}

decl_event!(
	pub enum Event<T, I: Instance = DefaultInstance> where
		<T as system::Trait>::AccountId,
		<T as Trait<I>>::Balance
	{
		/// A new account was created.
		NewAccount(AccountId, Balance),
		/// An account was reaped.
		ReapedAccount(AccountId),
		/// Transfer succeeded (from, to, value, fees).
		Transfer(AccountId, AccountId, Balance, Balance),
	}
);

/// Struct to encode the vesting schedule of an individual account.
#[derive(Encode, Decode, Copy, Clone, PartialEq, Eq, RuntimeDebug)]
pub struct VestingSchedule<Balance, BlockNumber> {
	/// Locked amount at genesis.
	pub locked: Balance,
	/// Amount that gets unlocked every block after `starting_block`.
	pub per_block: Balance,
	/// Starting block for unlocking(vesting).
	pub starting_block: BlockNumber,
}

impl<Balance: SimpleArithmetic + Copy, BlockNumber: SimpleArithmetic + Copy> VestingSchedule<Balance, BlockNumber> {
	/// Amount locked at block `n`.
	pub fn locked_at(&self, n: BlockNumber) -> Balance
		where Balance: From<BlockNumber>
	{
		// Number of blocks that count toward vesting
		// Saturating to 0 when n < starting_block
		let vested_block_count = n.saturating_sub(self.starting_block);
		// Return amount that is still locked in vesting
		if let Some(x) = Balance::from(vested_block_count).checked_mul(&self.per_block) {
			self.locked.max(x) - x
		} else {
			Zero::zero()
		}
	}
}

#[derive(Encode, Decode, Clone, PartialEq, Eq, RuntimeDebug)]
pub struct BalanceLock<Balance, BlockNumber> {
	pub id: LockIdentifier,
	pub amount: Balance,
	pub until: BlockNumber,
	pub reasons: WithdrawReasons,
}

decl_storage! {
	trait Store for Module<T: Trait<I>, I: Instance=DefaultInstance> as Balances {
		/// The total units issued in the system.
		pub TotalIssuance get(total_issuance) build(|config: &GenesisConfig<T, I>| {
			config.balances.iter().fold(Zero::zero(), |acc: T::Balance, &(_, n)| acc + n)
		}): T::Balance;

		/// Information regarding the vesting of a given account.
		pub Vesting get(vesting) build(|config: &GenesisConfig<T, I>| {
			// Generate initial vesting configuration
			// * who - Account which we are generating vesting configuration for
			// * begin - Block when the account will start to vest
			// * length - Number of blocks from `begin` until fully vested
			// * liquid - Number of units which can be spent before vesting begins
			config.vesting.iter().filter_map(|&(ref who, begin, length, liquid)| {
				let length = <T::Balance as From<T::BlockNumber>>::from(length);

				config.balances.iter()
					.find(|&&(ref w, _)| w == who)
					.map(|&(_, balance)| {
						// Total genesis `balance` minus `liquid` equals funds locked for vesting
						let locked = balance.saturating_sub(liquid);
						// Number of units unlocked per block after `begin`
						let per_block = locked / length.max(sr_primitives::traits::One::one());

						(who.clone(), VestingSchedule {
							locked: locked,
							per_block: per_block,
							starting_block: begin
						})
					})
			}).collect::<Vec<_>>()
		}): map T::AccountId => Option<VestingSchedule<T::Balance, T::BlockNumber>>;

		/// The 'free' balance of a given account.
		///
		/// This is the only balance that matters in terms of most operations on tokens. It
		/// alone is used to determine the balance when in the contract execution environment. When this
		/// balance falls below the value of `ExistentialDeposit`, then the 'current account' is
		/// deleted: specifically `FreeBalance`. Further, the `OnFreeBalanceZero` callback
		/// is invoked, giving a chance to external modules to clean up data associated with
		/// the deleted account.
		///
		/// `system::AccountNonce` is also deleted if `ReservedBalance` is also zero (it also gets
		/// collapsed to zero if it ever becomes less than `ExistentialDeposit`.
		pub FreeBalance get(free_balance)
			build(|config: &GenesisConfig<T, I>| config.balances.clone()):
			map T::AccountId => T::Balance;

		/// The amount of the balance of a given account that is externally reserved; this can still get
		/// slashed, but gets slashed last of all.
		///
		/// This balance is a 'reserve' balance that other subsystems use in order to set aside tokens
		/// that are still 'owned' by the account holder, but which are suspendable.
		///
		/// When this balance falls below the value of `ExistentialDeposit`, then this 'reserve account'
		/// is deleted: specifically, `ReservedBalance`.
		///
		/// `system::AccountNonce` is also deleted if `FreeBalance` is also zero (it also gets
		/// collapsed to zero if it ever becomes less than `ExistentialDeposit`.)
		pub ReservedBalance get(reserved_balance): map T::AccountId => T::Balance;

		/// Any liquidity locks on some account balances.
		pub Locks get(locks): map T::AccountId => Vec<BalanceLock<T::Balance, T::BlockNumber>>;
	}
	add_extra_genesis {
		config(balances): Vec<(T::AccountId, T::Balance)>;
		config(vesting): Vec<(T::AccountId, T::BlockNumber, T::BlockNumber, T::Balance)>;
		// ^^ begin, length, amount liquid at genesis
	}
}

decl_module! {
	pub struct Module<T: Trait<I>, I: Instance = DefaultInstance> for enum Call where origin: T::Origin {
		/// The minimum amount required to keep an account open.
		const ExistentialDeposit: T::Balance = T::ExistentialDeposit::get();

		/// The fee required to make a transfer.
		const TransferFee: T::Balance = T::TransferFee::get();

		/// The fee required to create an account.
		const CreationFee: T::Balance = T::CreationFee::get();

		fn deposit_event() = default;

		/// Transfer some liquid free balance to another account.
		///
		/// `transfer` will set the `FreeBalance` of the sender and receiver.
		/// It will decrease the total issuance of the system by the `TransferFee`.
		/// If the sender's account is below the existential deposit as a result
		/// of the transfer, the account will be reaped.
		///
		/// The dispatch origin for this call must be `Signed` by the transactor.
		///
		/// # <weight>
		/// - Dependent on arguments but not critical, given proper implementations for
		///   input config types. See related functions below.
		/// - It contains a limited number of reads and writes internally and no complex computation.
		///
		/// Related functions:
		///
		///   - `ensure_can_withdraw` is always called internally but has a bounded complexity.
		///   - Transferring balances to accounts that did not exist before will cause
		///      `T::OnNewAccount::on_new_account` to be called.
		///   - Removing enough funds from an account will trigger
		///     `T::DustRemoval::on_unbalanced` and `T::OnFreeBalanceZero::on_free_balance_zero`.
		///
		/// # </weight>
		#[weight = SimpleDispatchInfo::FixedNormal(1_000_000)]
		pub fn transfer(
			origin,
			dest: <T::Lookup as StaticLookup>::Source,
			#[compact] value: T::Balance
		) {
			let transactor = ensure_signed(origin)?;
			let dest = T::Lookup::lookup(dest)?;
			<Self as Currency<_>>::transfer(&transactor, &dest, value)?;
		}

		/// Set the balances of a given account.
		///
		/// This will alter `FreeBalance` and `ReservedBalance` in storage. it will
		/// also decrease the total issuance of the system (`TotalIssuance`).
		/// If the new free or reserved balance is below the existential deposit,
		/// it will reset the account nonce (`system::AccountNonce`).
		///
		/// The dispatch origin for this call is `root`.
		///
		/// # <weight>
		/// - Independent of the arguments.
		/// - Contains a limited number of reads and writes.
		/// # </weight>
		#[weight = SimpleDispatchInfo::FixedOperational(50_000)]
		fn set_balance(
			origin,
			who: <T::Lookup as StaticLookup>::Source,
			#[compact] new_free: T::Balance,
			#[compact] new_reserved: T::Balance
		) {
			ensure_root(origin)?;
			let who = T::Lookup::lookup(who)?;

			let current_free = <FreeBalance<T, I>>::get(&who);
			if new_free > current_free {
				mem::drop(PositiveImbalance::<T, I>::new(new_free - current_free));
			} else if new_free < current_free {
				mem::drop(NegativeImbalance::<T, I>::new(current_free - new_free));
			}
			Self::set_free_balance(&who, new_free);

			let current_reserved = <ReservedBalance<T, I>>::get(&who);
			if new_reserved > current_reserved {
				mem::drop(PositiveImbalance::<T, I>::new(new_reserved - current_reserved));
			} else if new_reserved < current_reserved {
				mem::drop(NegativeImbalance::<T, I>::new(current_reserved - new_reserved));
			}
			Self::set_reserved_balance(&who, new_reserved);
		}

		/// Exactly as `transfer`, except the origin must be root and the source account may be
		/// specified.
		#[weight = SimpleDispatchInfo::FixedNormal(1_000_000)]
		pub fn force_transfer(
			origin,
			source: <T::Lookup as StaticLookup>::Source,
			dest: <T::Lookup as StaticLookup>::Source,
			#[compact] value: T::Balance
		) {
			ensure_root(origin)?;
			let source = T::Lookup::lookup(source)?;
			let dest = T::Lookup::lookup(dest)?;
			<Self as Currency<_>>::transfer(&source, &dest, value)?;
		}
	}
}

impl<T: Trait<I>, I: Instance> Module<T, I> {

	// PUBLIC IMMUTABLES

	/// Get the amount that is currently being vested and cannot be transferred out of this account.
	pub fn vesting_balance(who: &T::AccountId) -> T::Balance {
		if let Some(v) = Self::vesting(who) {
			Self::free_balance(who)
				.min(v.locked_at(<system::Module<T>>::block_number()))
		} else {
			Zero::zero()
		}
	}

	// PRIVATE MUTABLES

	/// Set the reserved balance of an account to some new value. Will enforce `ExistentialDeposit`
	/// law, annulling the account as needed.
	///
	/// Doesn't do any preparatory work for creating a new account, so should only be used when it
	/// is known that the account already exists.
	///
	/// NOTE: LOW-LEVEL: This will not attempt to maintain total issuance. It is expected that
	/// the caller will do this.
	fn set_reserved_balance(who: &T::AccountId, balance: T::Balance) -> UpdateBalanceOutcome {
		if balance < T::ExistentialDeposit::get() {
			<ReservedBalance<T, I>>::insert(who, balance);
			Self::on_reserved_too_low(who);
			UpdateBalanceOutcome::AccountKilled
		} else {
			<ReservedBalance<T, I>>::insert(who, balance);
			UpdateBalanceOutcome::Updated
		}
	}

	/// Set the free balance of an account to some new value. Will enforce `ExistentialDeposit`
	/// law, annulling the account as needed.
	///
	/// Doesn't do any preparatory work for creating a new account, so should only be used when it
	/// is known that the account already exists.
	///
	/// NOTE: LOW-LEVEL: This will not attempt to maintain total issuance. It is expected that
	/// the caller will do this.
	fn set_free_balance(who: &T::AccountId, balance: T::Balance) -> UpdateBalanceOutcome {
		// Commented out for now - but consider it instructive.
		// assert!(!Self::total_balance(who).is_zero());
		// assert!(Self::free_balance(who) > T::ExistentialDeposit::get());
		if balance < T::ExistentialDeposit::get() {
			<FreeBalance<T, I>>::insert(who, balance);
			Self::on_free_too_low(who);
			UpdateBalanceOutcome::AccountKilled
		} else {
			<FreeBalance<T, I>>::insert(who, balance);
			UpdateBalanceOutcome::Updated
		}
	}

	/// Register a new account (with existential balance).
	///
	/// This just calls appropriate hooks. It doesn't (necessarily) make any state changes.
	fn new_account(who: &T::AccountId, balance: T::Balance) {
		T::OnNewAccount::on_new_account(&who);
		Self::deposit_event(RawEvent::NewAccount(who.clone(), balance.clone()));
	}

	/// Unregister an account.
	///
	/// This just removes the nonce and leaves an event.
	fn reap_account(who: &T::AccountId) {
		<system::AccountNonce<T>>::remove(who);
		Self::deposit_event(RawEvent::ReapedAccount(who.clone()));
	}

	/// Account's free balance has dropped below existential deposit. Kill its
	/// free side and the account completely if its reserved size is already dead.
	///
	/// Will maintain total issuance.
	fn on_free_too_low(who: &T::AccountId) {
		let dust = <FreeBalance<T, I>>::take(who);
		<Locks<T, I>>::remove(who);

		// underflow should never happen, but if it does, there's not much we can do about it.
		if !dust.is_zero() {
			T::DustRemoval::on_unbalanced(NegativeImbalance::new(dust));
		}

		T::OnFreeBalanceZero::on_free_balance_zero(who);

		if Self::reserved_balance(who).is_zero() {
			Self::reap_account(who);
		}
	}

	/// Account's reserved balance has dropped below existential deposit. Kill its
	/// reserved side and the account completely if its free size is already dead.
	///
	/// Will maintain total issuance.
	fn on_reserved_too_low(who: &T::AccountId) {
		let dust = <ReservedBalance<T, I>>::take(who);

		// underflow should never happen, but it if does, there's nothing to be done here.
		if !dust.is_zero() {
			T::DustRemoval::on_unbalanced(NegativeImbalance::new(dust));
		}

		if Self::free_balance(who).is_zero() {
			Self::reap_account(who);
		}
	}
}

// wrapping these imbalances in a private module is necessary to ensure absolute privacy
// of the inner member.
mod imbalances {
	use super::{
		result, Subtrait, DefaultInstance, Imbalance, Trait, Zero, Instance, Saturating,
		StorageValue,
	};
	use rstd::mem;

	/// Opaque, move-only struct with private fields that serves as a token denoting that
	/// funds have been created without any equal and opposite accounting.
	#[must_use]
	pub struct PositiveImbalance<T: Subtrait<I>, I: Instance=DefaultInstance>(T::Balance);

	impl<T: Subtrait<I>, I: Instance> PositiveImbalance<T, I> {
		/// Create a new positive imbalance from a balance.
		pub fn new(amount: T::Balance) -> Self {
			PositiveImbalance(amount)
		}
	}

	/// Opaque, move-only struct with private fields that serves as a token denoting that
	/// funds have been destroyed without any equal and opposite accounting.
	#[must_use]
	pub struct NegativeImbalance<T: Subtrait<I>, I: Instance=DefaultInstance>(T::Balance);

	impl<T: Subtrait<I>, I: Instance> NegativeImbalance<T, I> {
		/// Create a new negative imbalance from a balance.
		pub fn new(amount: T::Balance) -> Self {
			NegativeImbalance(amount)
		}
	}

	impl<T: Trait<I>, I: Instance> Imbalance<T::Balance> for PositiveImbalance<T, I> {
		type Opposite = NegativeImbalance<T, I>;

		fn zero() -> Self {
			Self(Zero::zero())
		}
		fn drop_zero(self) -> result::Result<(), Self> {
			if self.0.is_zero() {
				Ok(())
			} else {
				Err(self)
			}
		}
		fn split(self, amount: T::Balance) -> (Self, Self) {
			let first = self.0.min(amount);
			let second = self.0 - first;

			mem::forget(self);
			(Self(first), Self(second))
		}
		fn merge(mut self, other: Self) -> Self {
			self.0 = self.0.saturating_add(other.0);
			mem::forget(other);

			self
		}
		fn subsume(&mut self, other: Self) {
			self.0 = self.0.saturating_add(other.0);
			mem::forget(other);
		}
		fn offset(self, other: Self::Opposite) -> result::Result<Self, Self::Opposite> {
			let (a, b) = (self.0, other.0);
			mem::forget((self, other));

			if a >= b {
				Ok(Self(a - b))
			} else {
				Err(NegativeImbalance::new(b - a))
			}
		}
		fn peek(&self) -> T::Balance {
			self.0.clone()
		}
	}

	impl<T: Trait<I>, I: Instance> Imbalance<T::Balance> for NegativeImbalance<T, I> {
		type Opposite = PositiveImbalance<T, I>;

		fn zero() -> Self {
			Self(Zero::zero())
		}
		fn drop_zero(self) -> result::Result<(), Self> {
			if self.0.is_zero() {
				Ok(())
			} else {
				Err(self)
			}
		}
		fn split(self, amount: T::Balance) -> (Self, Self) {
			let first = self.0.min(amount);
			let second = self.0 - first;

			mem::forget(self);
			(Self(first), Self(second))
		}
		fn merge(mut self, other: Self) -> Self {
			self.0 = self.0.saturating_add(other.0);
			mem::forget(other);

			self
		}
		fn subsume(&mut self, other: Self) {
			self.0 = self.0.saturating_add(other.0);
			mem::forget(other);
		}
		fn offset(self, other: Self::Opposite) -> result::Result<Self, Self::Opposite> {
			let (a, b) = (self.0, other.0);
			mem::forget((self, other));

			if a >= b {
				Ok(Self(a - b))
			} else {
				Err(PositiveImbalance::new(b - a))
			}
		}
		fn peek(&self) -> T::Balance {
			self.0.clone()
		}
	}

	impl<T: Subtrait<I>, I: Instance> Drop for PositiveImbalance<T, I> {
		/// Basic drop handler will just square up the total issuance.
		fn drop(&mut self) {
			<super::TotalIssuance<super::ElevatedTrait<T, I>, I>>::mutate(
				|v| *v = v.saturating_add(self.0)
			);
		}
	}

	impl<T: Subtrait<I>, I: Instance> Drop for NegativeImbalance<T, I> {
		/// Basic drop handler will just square up the total issuance.
		fn drop(&mut self) {
			<super::TotalIssuance<super::ElevatedTrait<T, I>, I>>::mutate(
				|v| *v = v.saturating_sub(self.0)
			);
		}
	}
}

// TODO: #2052
// Somewhat ugly hack in order to gain access to module's `increase_total_issuance_by`
// using only the Subtrait (which defines only the types that are not dependent
// on Positive/NegativeImbalance). Subtrait must be used otherwise we end up with a
// circular dependency with Trait having some types be dependent on PositiveImbalance<Trait>
// and PositiveImbalance itself depending back on Trait for its Drop impl (and thus
// its type declaration).
// This works as long as `increase_total_issuance_by` doesn't use the Imbalance
// types (basically for charging fees).
// This should eventually be refactored so that the three type items that do
// depend on the Imbalance type (TransferPayment, DustRemoval)
// are placed in their own SRML module.
struct ElevatedTrait<T: Subtrait<I>, I: Instance>(T, I);
impl<T: Subtrait<I>, I: Instance> Clone for ElevatedTrait<T, I> {
	fn clone(&self) -> Self { unimplemented!() }
}
impl<T: Subtrait<I>, I: Instance> PartialEq for ElevatedTrait<T, I> {
	fn eq(&self, _: &Self) -> bool { unimplemented!() }
}
impl<T: Subtrait<I>, I: Instance> Eq for ElevatedTrait<T, I> {}
impl<T: Subtrait<I>, I: Instance> system::Trait for ElevatedTrait<T, I> {
	type Origin = T::Origin;
	type Call = T::Call;
	type Index = T::Index;
	type BlockNumber = T::BlockNumber;
	type Hash = T::Hash;
	type Hashing = T::Hashing;
	type AccountId = T::AccountId;
	type Lookup = T::Lookup;
	type Header = T::Header;
	type Event = ();
	type BlockHashCount = T::BlockHashCount;
	type MaximumBlockWeight = T::MaximumBlockWeight;
	type MaximumBlockLength = T::MaximumBlockLength;
	type AvailableBlockRatio = T::AvailableBlockRatio;
	type Version = T::Version;
}
impl<T: Subtrait<I>, I: Instance> Trait<I> for ElevatedTrait<T, I> {
	type Balance = T::Balance;
	type OnFreeBalanceZero = T::OnFreeBalanceZero;
	type OnNewAccount = T::OnNewAccount;
	type Event = ();
	type TransferPayment = ();
	type DustRemoval = ();
	type ExistentialDeposit = T::ExistentialDeposit;
	type TransferFee = T::TransferFee;
	type CreationFee = T::CreationFee;
}

impl<T: Trait<I>, I: Instance> Currency<T::AccountId> for Module<T, I>
where
	T::Balance: MaybeSerializeDeserialize + Debug
{
	type Balance = T::Balance;
	type PositiveImbalance = PositiveImbalance<T, I>;
	type NegativeImbalance = NegativeImbalance<T, I>;

	fn total_balance(who: &T::AccountId) -> Self::Balance {
		Self::free_balance(who) + Self::reserved_balance(who)
	}

	fn can_slash(who: &T::AccountId, value: Self::Balance) -> bool {
		Self::free_balance(who) >= value
	}

	fn total_issuance() -> Self::Balance {
		<TotalIssuance<T, I>>::get()
	}

	fn minimum_balance() -> Self::Balance {
		T::ExistentialDeposit::get()
	}

	fn free_balance(who: &T::AccountId) -> Self::Balance {
		<FreeBalance<T, I>>::get(who)
	}

	fn burn(mut amount: Self::Balance) -> Self::PositiveImbalance {
		<TotalIssuance<T, I>>::mutate(|issued| {
			*issued = issued.checked_sub(&amount).unwrap_or_else(|| {
				amount = *issued;
				Zero::zero()
			});
		});
		PositiveImbalance::new(amount)
	}

	fn issue(mut amount: Self::Balance) -> Self::NegativeImbalance {
		<TotalIssuance<T, I>>::mutate(|issued|
			*issued = issued.checked_add(&amount).unwrap_or_else(|| {
				amount = Self::Balance::max_value() - *issued;
				Self::Balance::max_value()
			})
		);
		NegativeImbalance::new(amount)
	}

	// # <weight>
	// Despite iterating over a list of locks, they are limited by the number of
	// lock IDs, which means the number of runtime modules that intend to use and create locks.
	// # </weight>
	fn ensure_can_withdraw(
		who: &T::AccountId,
		_amount: T::Balance,
		reason: WithdrawReason,
		new_balance: T::Balance,
	) -> Result {
		match reason {
			WithdrawReason::Reserve | WithdrawReason::Transfer if Self::vesting_balance(who) > new_balance =>
				return Err("vesting balance too high to send value"),
			_ => {}
		}
		let locks = Self::locks(who);
		if locks.is_empty() {
			return Ok(())
		}

		let now = <system::Module<T>>::block_number();
		if locks.into_iter()
			.all(|l|
				now >= l.until
				|| new_balance >= l.amount
				|| !l.reasons.contains(reason)
			)
		{
			Ok(())
		} else {
			Err("account liquidity restrictions prevent withdrawal")
		}
	}

	fn transfer(transactor: &T::AccountId, dest: &T::AccountId, value: Self::Balance) -> Result {
		let from_balance = Self::free_balance(transactor);
		let to_balance = Self::free_balance(dest);
		let would_create = to_balance.is_zero();
		let fee = if would_create { T::CreationFee::get() } else { T::TransferFee::get() };
		let liability = match value.checked_add(&fee) {
			Some(l) => l,
			None => return Err("got overflow after adding a fee to value"),
		};

		let new_from_balance = match from_balance.checked_sub(&liability) {
			None => return Err("balance too low to send value"),
			Some(b) => b,
		};
		if would_create && value < T::ExistentialDeposit::get() {
			return Err("value too low to create account");
		}
		Self::ensure_can_withdraw(transactor, value, WithdrawReason::Transfer, new_from_balance)?;

		// NOTE: total stake being stored in the same type means that this could never overflow
		// but better to be safe than sorry.
		let new_to_balance = match to_balance.checked_add(&value) {
			Some(b) => b,
			None => return Err("destination balance too high to receive value"),
		};

		if transactor != dest {
			Self::set_free_balance(transactor, new_from_balance);
			if !<FreeBalance<T, I>>::exists(dest) {
				Self::new_account(dest, new_to_balance);
			}
			Self::set_free_balance(dest, new_to_balance);
			T::TransferPayment::on_unbalanced(NegativeImbalance::new(fee));
			Self::deposit_event(RawEvent::Transfer(transactor.clone(), dest.clone(), value, fee));
		}

		Ok(())
	}

	fn withdraw(
		who: &T::AccountId,
		value: Self::Balance,
		reason: WithdrawReason,
		liveness: ExistenceRequirement,
	) -> result::Result<Self::NegativeImbalance, &'static str> {
		let old_balance = Self::free_balance(who);
		if let Some(new_balance) = old_balance.checked_sub(&value) {
			// if we need to keep the account alive...
			if liveness == ExistenceRequirement::KeepAlive
				// ...and it would be dead afterwards...
				&& new_balance < T::ExistentialDeposit::get()
				// ...yet is was alive before
				&& old_balance >= T::ExistentialDeposit::get()
			{
				return Err("payment would kill account")
			}
			Self::ensure_can_withdraw(who, value, reason, new_balance)?;
			Self::set_free_balance(who, new_balance);
			Ok(NegativeImbalance::new(value))
		} else {
			Err("too few free funds in account")
		}
	}

	fn slash(
		who: &T::AccountId,
		value: Self::Balance
	) -> (Self::NegativeImbalance, Self::Balance) {
		let free_balance = Self::free_balance(who);
		let free_slash = cmp::min(free_balance, value);
		Self::set_free_balance(who, free_balance - free_slash);
		let remaining_slash = value - free_slash;
		// NOTE: `slash()` prefers free balance, but assumes that reserve balance can be drawn
		// from in extreme circumstances. `can_slash()` should be used prior to `slash()` to avoid having
		// to draw from reserved funds, however we err on the side of punishment if things are inconsistent
		// or `can_slash` wasn't used appropriately.
		if !remaining_slash.is_zero() {
			let reserved_balance = Self::reserved_balance(who);
			let reserved_slash = cmp::min(reserved_balance, remaining_slash);
			Self::set_reserved_balance(who, reserved_balance - reserved_slash);
			(NegativeImbalance::new(free_slash + reserved_slash), remaining_slash - reserved_slash)
		} else {
			(NegativeImbalance::new(value), Zero::zero())
		}
	}

	fn deposit_into_existing(
		who: &T::AccountId,
		value: Self::Balance
	) -> result::Result<Self::PositiveImbalance, &'static str> {
		if Self::total_balance(who).is_zero() {
			return Err("beneficiary account must pre-exist");
		}
		Self::set_free_balance(who, Self::free_balance(who) + value);
		Ok(PositiveImbalance::new(value))
	}

	fn deposit_creating(
		who: &T::AccountId,
		value: Self::Balance,
	) -> Self::PositiveImbalance {
		let (imbalance, _) = Self::make_free_balance_be(who, Self::free_balance(who) + value);
		if let SignedImbalance::Positive(p) = imbalance {
			p
		} else {
			// Impossible, but be defensive.
			Self::PositiveImbalance::zero()
		}
	}

	fn make_free_balance_be(who: &T::AccountId, balance: Self::Balance) -> (
		SignedImbalance<Self::Balance, Self::PositiveImbalance>,
		UpdateBalanceOutcome
	) {
		let original = Self::free_balance(who);
		if balance < T::ExistentialDeposit::get() && original.is_zero() {
			// If we're attempting to set an existing account to less than ED, then
			// bypass the entire operation. It's a no-op if you follow it through, but
			// since this is an instance where we might account for a negative imbalance
			// (in the dust cleaner of set_free_balance) before we account for its actual
			// equal and opposite cause (returned as an Imbalance), then in the
			// instance that there's no other accounts on the system at all, we might
			// underflow the issuance and our arithmetic will be off.
			return (
				SignedImbalance::Positive(Self::PositiveImbalance::zero()),
				UpdateBalanceOutcome::AccountKilled,
			)
		}
		let imbalance = if original <= balance {
			SignedImbalance::Positive(PositiveImbalance::new(balance - original))
		} else {
			SignedImbalance::Negative(NegativeImbalance::new(original - balance))
		};
		// If the balance is too low, then the account is reaped.
		// NOTE: There are two balances for every account: `reserved_balance` and
		// `free_balance`. This contract subsystem only cares about the latter: whenever
		// the term "balance" is used *here* it should be assumed to mean "free balance"
		// in the rest of the module.
		// Free balance can never be less than ED. If that happens, it gets reduced to zero
		// and the account information relevant to this subsystem is deleted (i.e. the
		// account is reaped).
		let outcome = if balance < T::ExistentialDeposit::get() {
			Self::set_free_balance(who, balance);
			UpdateBalanceOutcome::AccountKilled
		} else {
			if !<FreeBalance<T, I>>::exists(who) {
				Self::new_account(&who, balance);
			}
			Self::set_free_balance(who, balance);
			UpdateBalanceOutcome::Updated
		};
		(imbalance, outcome)
	}
}

impl<T: Trait<I>, I: Instance> ReservableCurrency<T::AccountId> for Module<T, I>
where
	T::Balance: MaybeSerializeDeserialize + Debug
{
	fn can_reserve(who: &T::AccountId, value: Self::Balance) -> bool {
		Self::free_balance(who)
			.checked_sub(&value)
			.map_or(false, |new_balance|
				Self::ensure_can_withdraw(who, value, WithdrawReason::Reserve, new_balance).is_ok()
			)
	}

	fn reserved_balance(who: &T::AccountId) -> Self::Balance {
		<ReservedBalance<T, I>>::get(who)
	}

	fn reserve(who: &T::AccountId, value: Self::Balance) -> result::Result<(), &'static str> {
		let b = Self::free_balance(who);
		if b < value {
			return Err("not enough free funds")
		}
		let new_balance = b - value;
		Self::ensure_can_withdraw(who, value, WithdrawReason::Reserve, new_balance)?;
		Self::set_reserved_balance(who, Self::reserved_balance(who) + value);
		Self::set_free_balance(who, new_balance);
		Ok(())
	}

	fn unreserve(who: &T::AccountId, value: Self::Balance) -> Self::Balance {
		let b = Self::reserved_balance(who);
		let actual = cmp::min(b, value);
		Self::set_free_balance(who, Self::free_balance(who) + actual);
		Self::set_reserved_balance(who, b - actual);
		value - actual
	}

	fn slash_reserved(
		who: &T::AccountId,
		value: Self::Balance
	) -> (Self::NegativeImbalance, Self::Balance) {
		let b = Self::reserved_balance(who);
		let slash = cmp::min(b, value);
		// underflow should never happen, but it if does, there's nothing to be done here.
		Self::set_reserved_balance(who, b - slash);
		(NegativeImbalance::new(slash), value - slash)
	}

	fn repatriate_reserved(
		slashed: &T::AccountId,
		beneficiary: &T::AccountId,
		value: Self::Balance,
	) -> result::Result<Self::Balance, &'static str> {
		if Self::total_balance(beneficiary).is_zero() {
			return Err("beneficiary account must pre-exist");
		}
		let b = Self::reserved_balance(slashed);
		let slash = cmp::min(b, value);
		Self::set_free_balance(beneficiary, Self::free_balance(beneficiary) + slash);
		Self::set_reserved_balance(slashed, b - slash);
		Ok(value - slash)
	}
}

impl<T: Trait<I>, I: Instance> LockableCurrency<T::AccountId> for Module<T, I>
where
	T::Balance: MaybeSerializeDeserialize + Debug
{
	type Moment = T::BlockNumber;

	fn set_lock(
		id: LockIdentifier,
		who: &T::AccountId,
		amount: T::Balance,
		until: T::BlockNumber,
		reasons: WithdrawReasons,
	) {
		let now = <system::Module<T>>::block_number();
		let mut new_lock = Some(BalanceLock { id, amount, until, reasons });
		let mut locks = Self::locks(who).into_iter().filter_map(|l|
			if l.id == id {
				new_lock.take()
			} else if l.until > now {
				Some(l)
			} else {
				None
			}).collect::<Vec<_>>();
		if let Some(lock) = new_lock {
			locks.push(lock)
		}
		<Locks<T, I>>::insert(who, locks);
	}

	fn extend_lock(
		id: LockIdentifier,
		who: &T::AccountId,
		amount: T::Balance,
		until: T::BlockNumber,
		reasons: WithdrawReasons,
	) {
		let now = <system::Module<T>>::block_number();
		let mut new_lock = Some(BalanceLock { id, amount, until, reasons });
		let mut locks = Self::locks(who).into_iter().filter_map(|l|
			if l.id == id {
				new_lock.take().map(|nl| {
					BalanceLock {
						id: l.id,
						amount: l.amount.max(nl.amount),
						until: l.until.max(nl.until),
						reasons: l.reasons | nl.reasons,
					}
				})
			} else if l.until > now {
				Some(l)
			} else {
				None
			}).collect::<Vec<_>>();
		if let Some(lock) = new_lock {
			locks.push(lock)
		}
		<Locks<T, I>>::insert(who, locks);
	}

	fn remove_lock(
		id: LockIdentifier,
		who: &T::AccountId,
	) {
		let now = <system::Module<T>>::block_number();
		let locks = Self::locks(who).into_iter().filter_map(|l|
			if l.until > now && l.id != id {
				Some(l)
			} else {
				None
			}).collect::<Vec<_>>();
		<Locks<T, I>>::insert(who, locks);
	}
}

<<<<<<< HEAD
/// Require the transactor pay for themselves and maybe include a tip to gain additional priority
/// in the queue.
#[derive(Encode, Decode, Clone, Eq, PartialEq)]
pub struct TakeFees<T: Trait<I>, I: Instance = DefaultInstance>(#[codec(compact)] T::Balance);

impl<T: Trait<I>, I: Instance> TakeFees<T, I> {
	/// utility constructor. Used only in client/factory code.
	pub fn from(fee: T::Balance) -> Self {
		Self(fee)
	}

	/// Compute the final fee value for a particular transaction.
	///
	/// The final fee is composed of:
	///   - _length-fee_: This is the amount paid merely to pay for size of the transaction.
	///   - _weight-fee_: This amount is computed based on the weight of the transaction. Unlike
	///      size-fee, this is not input dependent and reflects the _complexity_ of the execution
	///      and the time it consumes.
	///   - (optional) _tip_: if included in the transaction, it will be added on top. Only signed
	///      transactions can have a tip.
	fn compute_fee(len: usize, info: DispatchInfo, tip: T::Balance) -> T::Balance {
		let len_fee = if info.pay_length_fee() {
			let len = T::Balance::from(len as u32);
			let base = T::TransactionBaseFee::get();
			let per_byte = T::TransactionByteFee::get();
			base.saturating_add(per_byte.saturating_mul(len))
		} else {
			Zero::zero()
		};

		let weight_fee = {
			// cap the weight to the maximum defined in runtime, otherwise it will be the `Bounded`
			// maximum of its data type, which is not desired.
			let capped_weight = info.weight.min(<T as system::Trait>::MaximumBlockWeight::get());
			let weight_update = <system::Module<T>>::next_weight_multiplier();
			let adjusted_weight = weight_update.apply_to(capped_weight);
			T::WeightToFee::convert(adjusted_weight)
		};

		len_fee.saturating_add(weight_fee).saturating_add(tip)
	}
}

impl<T: Trait<I>, I: Instance> rstd::fmt::Debug for TakeFees<T, I> {
	fn fmt(&self, f: &mut rstd::fmt::Formatter) -> rstd::fmt::Result {
		self.0.fmt(f)
	}
}

impl<T: Trait<I>, I: Instance + Clone + Eq> SignedExtension for TakeFees<T, I> {
	type AccountId = T::AccountId;
	type Call = T::Call;
	type AdditionalSigned = ();
	type Pre = ();
	fn additional_signed(&self) -> rstd::result::Result<(), TransactionValidityError> { Ok(()) }

	fn validate(
		&self,
		who: &Self::AccountId,
		_call: &Self::Call,
		info: DispatchInfo,
		len: usize,
	) -> TransactionValidity {
		// pay any fees.
		let fee = Self::compute_fee(len, info, self.0);
		let imbalance = match <Module<T, I>>::withdraw(
			who,
			fee,
			WithdrawReason::TransactionPayment,
			ExistenceRequirement::KeepAlive,
		) {
			Ok(imbalance) => imbalance,
			Err(_) => return InvalidTransaction::Payment.into(),
		};
		T::TransactionPayment::on_unbalanced(imbalance);

		let mut r = ValidTransaction::default();
		// NOTE: we probably want to maximize the _fee (of any type) per weight unit_ here, which
		// will be a bit more than setting the priority to tip. For now, this is enough.
		r.priority = fee.saturated_into::<TransactionPriority>();
		Ok(r)
	}
}

=======
>>>>>>> c2761470
impl<T: Trait<I>, I: Instance> IsDeadAccount<T::AccountId> for Module<T, I>
where
	T::Balance: MaybeSerializeDeserialize + Debug
{
	fn is_dead_account(who: &T::AccountId) -> bool {
		Self::total_balance(who).is_zero()
	}
}<|MERGE_RESOLUTION|>--- conflicted
+++ resolved
@@ -160,20 +160,10 @@
 	dispatch::Result,
 };
 use sr_primitives::{
-<<<<<<< HEAD
 	RuntimeDebug,
-	transaction_validity::{
-		TransactionPriority, ValidTransaction, InvalidTransaction, TransactionValidityError,
-		TransactionValidity,
-	},
 	traits::{
 		Zero, SimpleArithmetic, StaticLookup, Member, CheckedAdd, CheckedSub, MaybeSerializeDeserialize,
-		Saturating, Bounded, SignedExtension, SaturatedConversion, Convert,
-=======
-	traits::{
-		Zero, SimpleArithmetic, StaticLookup, Member, CheckedAdd, CheckedSub, MaybeSerializeDebug,
 		Saturating, Bounded,
->>>>>>> c2761470
 	},
 	weights::SimpleDispatchInfo,
 };
@@ -1153,93 +1143,6 @@
 	}
 }
 
-<<<<<<< HEAD
-/// Require the transactor pay for themselves and maybe include a tip to gain additional priority
-/// in the queue.
-#[derive(Encode, Decode, Clone, Eq, PartialEq)]
-pub struct TakeFees<T: Trait<I>, I: Instance = DefaultInstance>(#[codec(compact)] T::Balance);
-
-impl<T: Trait<I>, I: Instance> TakeFees<T, I> {
-	/// utility constructor. Used only in client/factory code.
-	pub fn from(fee: T::Balance) -> Self {
-		Self(fee)
-	}
-
-	/// Compute the final fee value for a particular transaction.
-	///
-	/// The final fee is composed of:
-	///   - _length-fee_: This is the amount paid merely to pay for size of the transaction.
-	///   - _weight-fee_: This amount is computed based on the weight of the transaction. Unlike
-	///      size-fee, this is not input dependent and reflects the _complexity_ of the execution
-	///      and the time it consumes.
-	///   - (optional) _tip_: if included in the transaction, it will be added on top. Only signed
-	///      transactions can have a tip.
-	fn compute_fee(len: usize, info: DispatchInfo, tip: T::Balance) -> T::Balance {
-		let len_fee = if info.pay_length_fee() {
-			let len = T::Balance::from(len as u32);
-			let base = T::TransactionBaseFee::get();
-			let per_byte = T::TransactionByteFee::get();
-			base.saturating_add(per_byte.saturating_mul(len))
-		} else {
-			Zero::zero()
-		};
-
-		let weight_fee = {
-			// cap the weight to the maximum defined in runtime, otherwise it will be the `Bounded`
-			// maximum of its data type, which is not desired.
-			let capped_weight = info.weight.min(<T as system::Trait>::MaximumBlockWeight::get());
-			let weight_update = <system::Module<T>>::next_weight_multiplier();
-			let adjusted_weight = weight_update.apply_to(capped_weight);
-			T::WeightToFee::convert(adjusted_weight)
-		};
-
-		len_fee.saturating_add(weight_fee).saturating_add(tip)
-	}
-}
-
-impl<T: Trait<I>, I: Instance> rstd::fmt::Debug for TakeFees<T, I> {
-	fn fmt(&self, f: &mut rstd::fmt::Formatter) -> rstd::fmt::Result {
-		self.0.fmt(f)
-	}
-}
-
-impl<T: Trait<I>, I: Instance + Clone + Eq> SignedExtension for TakeFees<T, I> {
-	type AccountId = T::AccountId;
-	type Call = T::Call;
-	type AdditionalSigned = ();
-	type Pre = ();
-	fn additional_signed(&self) -> rstd::result::Result<(), TransactionValidityError> { Ok(()) }
-
-	fn validate(
-		&self,
-		who: &Self::AccountId,
-		_call: &Self::Call,
-		info: DispatchInfo,
-		len: usize,
-	) -> TransactionValidity {
-		// pay any fees.
-		let fee = Self::compute_fee(len, info, self.0);
-		let imbalance = match <Module<T, I>>::withdraw(
-			who,
-			fee,
-			WithdrawReason::TransactionPayment,
-			ExistenceRequirement::KeepAlive,
-		) {
-			Ok(imbalance) => imbalance,
-			Err(_) => return InvalidTransaction::Payment.into(),
-		};
-		T::TransactionPayment::on_unbalanced(imbalance);
-
-		let mut r = ValidTransaction::default();
-		// NOTE: we probably want to maximize the _fee (of any type) per weight unit_ here, which
-		// will be a bit more than setting the priority to tip. For now, this is enough.
-		r.priority = fee.saturated_into::<TransactionPriority>();
-		Ok(r)
-	}
-}
-
-=======
->>>>>>> c2761470
 impl<T: Trait<I>, I: Instance> IsDeadAccount<T::AccountId> for Module<T, I>
 where
 	T::Balance: MaybeSerializeDeserialize + Debug
